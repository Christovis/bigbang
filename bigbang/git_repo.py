from datetime import datetime
from time import mktime

import git
import networkx as nx
import numpy as np
import pandas as pd
from git import *
from git import Repo

from config.config import CONFIG

from . import utils
from .entity_resolution import entity_resolve

ALL_ATTRIBUTES = (
    CONFIG.all_attributes
)  # ["HEXSHA", "Committer Name", "Committer Email", "Commit Message", "Time", "Parent Commit", "Touched File"]


def cache_fixer(r):
    """Adds info from row to graph."""
    r["Touched File"] = [x.strip() for x in r["Touched File"][1:-1].split(",")]
    r["Time"] = pd.to_datetime(r["Time"])
    return r


class GitRepo(object):
    """
    Store a git repository given the address to that repo relative to this file.

    It returns the data in many forms.
    """

    def __init__(self, name, url=None, attribs=ALL_ATTRIBUTES, cache=None):
        """
        Index a Pandas DataFrame object by time.

        That stores the raw form of the repo's commit data as a table.

        Each row in this table  is a commit.

        And each column represents an attribute of that commit:
        (eg.: time, message, commiter name, committer email, commit hexsha).
        """

        self._commit_data = None
        self.url = url
        self.repo = None
<<<<<<< HEAD
        self.name = name;
=======
        self.name = name
>>>>>>> 6607ccd9

        if cache is None:
            self.repo = Repo(url)
            self.populate_data(ALL_ATTRIBUTES)
        else:
            cache = cache.apply(cache_fixer, axis=1)
            cache.set_index(cache["Time"])
            self._commit_data = cache

            missing = list()
            cols = self.commit_data.columns
            for attr in attribs:
                if attr not in cols and str(attr) not in cols:
                    missing.append(attr)

            if len(missing) > 0:
                print(
                    (
                        "There were "
                        + str(len(missing))
                        + " missing attributes: "
                    )
                )
                print(missing)

        if "Committer Name" in attribs and "Committer Email" in attribs:
            self._commit_data["Person-ID"] = None
            self._commit_data = self._commit_data.apply(
                lambda row: entity_resolve(
                    row, "Committer Email", "Committer Name"
                ),
                axis=1,
            )

    def gen_data(self, repo, raw):
        """Generate data to repo."""

        if not repo.active_branch.is_valid():
            print(("Found an empty repo: " + str(self.name)))
            return
        first = repo.commit()
        commit = first
<<<<<<< HEAD
        firstHexSha = first.hexsha;
        generator = git.Commit.iter_items(repo, firstHexSha);
=======
        firstHexSha = first.hexsha
        generator = git.Commit.iter_items(repo, firstHexSha)
>>>>>>> 6607ccd9

        if "Touched File" in raw:
            print(
                "WARNING: Currently going through file diffs. This will take a very long time (1 minute per 3000 commits.) We suggest using a small repository."
            )
        for commit in generator:
            try:
                if "Touched File" in raw:
                    diff_list = list()
                    for diff in commit.diff(commit.parents[0]):
                        if diff.b_blob:
                            diff_list.append(diff.b_blob.path)
                        else:
                            diff_list.append(diff.a_blob.path)
                    raw["Touched File"].append(diff_list)

                if "Committer Name" in raw:
                    raw["Committer Name"].append(commit.committer.name)

                if "Committer Email" in raw:
                    raw["Committer Email"].append(commit.committer.email)

                if "Commit Message" in raw:
                    raw["Commit Message"].append(commit.message)

<<<<<<< HEAD
                if "Time" in raw or True: # TODO: For now, we always ask for the time
                    raw["Time"].append(pd.to_datetime(commit.committed_date, unit = "s"));

                if "Parent Commit" in raw:
                    raw["Parent Commit"].append([par.hexsha for par in commit.parents])
=======
                if (
                    "Time" in raw or True
                ):  # TODO: For now, we always ask for the time
                    raw["Time"].append(
                        pd.to_datetime(commit.committed_date, unit="s")
                    )

                if "Parent Commit" in raw:
                    raw["Parent Commit"].append(
                        [par.hexsha for par in commit.parents]
                    )
>>>>>>> 6607ccd9

                if "HEXSHA" in raw:
                    raw["HEXSHA"].append(commit.hexsha)
            except LookupError:
                print("failed to add a commit because of an encoding error")

    def populate_data(self, attribs=ALL_ATTRIBUTES):
        """Populate data."""
        raw = dict()
        for attrib in attribs:
            raw[attrib] = list()
        repo = self.repo
        self.gen_data(repo, raw)
        print((type(raw["Time"])))

<<<<<<< HEAD
        time_index = pd.DatetimeIndex(raw["Time"]).to_period("H")
        time_index = utils.add_freq(time_index, freq=None)
        self._commit_data = pd.DataFrame(raw, index = time_index);
=======
        # TODO: NEEDS TIME
        time_index = pd.DatetimeIndex(raw["Time"], periods=24)
        time_index = utils.add_freq(time_index, freq="H")
        self._commit_data = pd.DataFrame(raw, index=time_index)
>>>>>>> 6607ccd9

    def by_committer(self):
        """Return commit data grouped by commiter."""
        return self.commit_data.groupby("Committer Name").size().order()

    def commits_per_day(self):
        """Return commits grouped by day."""
        ans = self.commit_data.groupby(self.commit_data.index).size()
        ans = ans.resample("D", how=np.sum)
        return ans

    def commits_per_week(self):
        """Return commits grouped by week."""
        ans = self.commits_per_day()
        ans = ans.resample("W", how=np.sum)
        return ans

    def commits_per_day_full(self):
        """Return commits grouped by day and by commiter."""
        ans = self.commit_data.groupby(
            [self.commit_data.index, "Committer Name"]
        ).size()
        return ans

    @property
    def commit_data(self):
        """Return commit data."""
        return self._commit_data

    def commits_for_committer(self, committer_name):
        """Return commits for committer given the commiter name."""
        full_info = self.commit_data

        df = full_info.loc[full_info["Committer Name"] == committer_name]
        df = df.groupby([df.index]).size()
        df = df.resample("D", how=np.sum, axis=0)

        return df

    def merge_with_repo(self, other):
        """Append commit to a repo."""
        # TODO: What if commits have the same time?
        self._commit_data = self.commit_data.append(other.commit_data)


class MultiGitRepo(GitRepo):
    """Repos must have a "Repo Name" column."""

    def __init__(self, repos, attribs=ALL_ATTRIBUTES):
        self._commit_data = repos[0].commit_data.copy(deep=True)
        for i in range(1, len(repos)):
            self.merge_with_repo(repos[i])<|MERGE_RESOLUTION|>--- conflicted
+++ resolved
@@ -47,11 +47,7 @@
         self._commit_data = None
         self.url = url
         self.repo = None
-<<<<<<< HEAD
-        self.name = name;
-=======
         self.name = name
->>>>>>> 6607ccd9
 
         if cache is None:
             self.repo = Repo(url)
@@ -94,13 +90,8 @@
             return
         first = repo.commit()
         commit = first
-<<<<<<< HEAD
-        firstHexSha = first.hexsha;
-        generator = git.Commit.iter_items(repo, firstHexSha);
-=======
         firstHexSha = first.hexsha
         generator = git.Commit.iter_items(repo, firstHexSha)
->>>>>>> 6607ccd9
 
         if "Touched File" in raw:
             print(
@@ -126,13 +117,6 @@
                 if "Commit Message" in raw:
                     raw["Commit Message"].append(commit.message)
 
-<<<<<<< HEAD
-                if "Time" in raw or True: # TODO: For now, we always ask for the time
-                    raw["Time"].append(pd.to_datetime(commit.committed_date, unit = "s"));
-
-                if "Parent Commit" in raw:
-                    raw["Parent Commit"].append([par.hexsha for par in commit.parents])
-=======
                 if (
                     "Time" in raw or True
                 ):  # TODO: For now, we always ask for the time
@@ -144,7 +128,6 @@
                     raw["Parent Commit"].append(
                         [par.hexsha for par in commit.parents]
                     )
->>>>>>> 6607ccd9
 
                 if "HEXSHA" in raw:
                     raw["HEXSHA"].append(commit.hexsha)
@@ -160,18 +143,11 @@
         self.gen_data(repo, raw)
         print((type(raw["Time"])))
 
-<<<<<<< HEAD
         time_index = pd.DatetimeIndex(raw["Time"]).to_period("H")
         time_index = utils.add_freq(time_index, freq=None)
         self._commit_data = pd.DataFrame(raw, index = time_index);
-=======
-        # TODO: NEEDS TIME
-        time_index = pd.DatetimeIndex(raw["Time"], periods=24)
-        time_index = utils.add_freq(time_index, freq="H")
-        self._commit_data = pd.DataFrame(raw, index=time_index)
->>>>>>> 6607ccd9
-
-    def by_committer(self):
+
+      def by_committer(self):
         """Return commit data grouped by commiter."""
         return self.commit_data.groupby("Committer Name").size().order()
 
