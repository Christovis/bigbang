from datetime import datetime
from time import mktime

import git
import networkx as nx
import numpy as np
import pandas as pd
from git import *
<<<<<<< HEAD
=======
from git import Repo
>>>>>>> 7a11cd62

from config.config import CONFIG

from . import utils
from .entity_resolution import entity_resolve
<<<<<<< HEAD

ALL_ATTRIBUTES = (
    CONFIG.all_attributes
)  # ["HEXSHA", "Committer Name", "Committer Email", "Commit Message", "Time", "Parent Commit", "Touched File"]


=======

ALL_ATTRIBUTES = (
    CONFIG.all_attributes
)  # ["HEXSHA", "Committer Name", "Committer Email", "Commit Message", "Time", "Parent Commit", "Touched File"]


>>>>>>> 7a11cd62
def cache_fixer(r):
    """Adds info from row to graph."""
    r["Touched File"] = [x.strip() for x in r["Touched File"][1:-1].split(",")]
    r["Time"] = pd.to_datetime(r["Time"])
    return r


class GitRepo(object):
    """
    Store a git repository given the address to that repo relative to this file.

    It returns the data in many forms.
    """

    def __init__(self, name, url=None, attribs=ALL_ATTRIBUTES, cache=None):
        """
        Index a Pandas DataFrame object by time.

        That stores the raw form of the repo's commit data as a table.

        Each row in this table  is a commit.

        And each column represents an attribute of that commit:
        (eg.: time, message, commiter name, committer email, commit hexsha).
        """

        self._commit_data = None
        self.url = url
        self.repo = None
        self.name = name

        if cache is None:
            # self.repo = Repo(url)  #TODO Repo() is nowhere defined
            self.populate_data(ALL_ATTRIBUTES)
        else:
            cache = cache.apply(cache_fixer, axis=1)
            cache.set_index(cache["Time"])
            self._commit_data = cache

            missing = list()
            cols = self.commit_data.columns
            for attr in attribs:
                if attr not in cols and str(attr) not in cols:
                    missing.append(attr)

            if len(missing) > 0:
                print(
                    (
                        "There were "
                        + str(len(missing))
                        + " missing attributes: "
                    )
                )
                print(missing)

        if "Committer Name" in attribs and "Committer Email" in attribs:
            self._commit_data["Person-ID"] = None
            self._commit_data = self._commit_data.apply(
                lambda row: entity_resolve(
                    row, "Committer Email", "Committer Name"
                ),
                axis=1,
            )

    def gen_data(self, repo, raw):
        """Generate data to repo."""

        if not repo.active_branch.is_valid():
            print(("Found an empty repo: " + str(self.name)))
            return
        first = repo.commit()
        commit = first
        firstHexSha = first.hexsha
        generator = git.Commit.iter_items(repo, firstHexSha)

        if "Touched File" in raw:
            print(
                "WARNING: Currently going through file diffs. This will take a very long time (1 minute per 3000 commits.) We suggest using a small repository."
            )
        for commit in generator:
            try:
                if "Touched File" in raw:
                    diff_list = list()
                    for diff in commit.diff(commit.parents[0]):
                        if diff.b_blob:
                            diff_list.append(diff.b_blob.path)
                        else:
                            diff_list.append(diff.a_blob.path)
                    raw["Touched File"].append(diff_list)

                if "Committer Name" in raw:
                    raw["Committer Name"].append(commit.committer.name)

                if "Committer Email" in raw:
                    raw["Committer Email"].append(commit.committer.email)

                if "Commit Message" in raw:
                    raw["Commit Message"].append(commit.message)

                if (
                    "Time" in raw or True
                ):  # TODO: For now, we always ask for the time
                    raw["Time"].append(
                        pd.to_datetime(commit.committed_date, unit="s")
                    )

                if "Parent Commit" in raw:
                    raw["Parent Commit"].append(
                        [par.hexsha for par in commit.parents]
                    )

                if "HEXSHA" in raw:
                    raw["HEXSHA"].append(commit.hexsha)
            except LookupError:
                print("failed to add a commit because of an encoding error")

    def populate_data(self, attribs=ALL_ATTRIBUTES):
        """Populate data."""
        raw = dict()
        for attrib in attribs:
            raw[attrib] = list()
        repo = self.repo
        self.gen_data(repo, raw)
<<<<<<< HEAD

        time_index = pd.DatetimeIndex(raw["Time"]).to_period("H")
        time_index = utils.add_freq(time_index, freq=None)
=======
        print((type(raw["Time"])))

        # TODO: NEEDS TIME
        time_index = pd.DatetimeIndex(raw["Time"], periods=24)
        time_index = utils.add_freq(time_index, freq="H")
>>>>>>> 7a11cd62
        self._commit_data = pd.DataFrame(raw, index=time_index)

    def by_committer(self):
        """Return commit data grouped by commiter."""
        return self.commit_data.groupby("Committer Name").size().order()

    def commits_per_day(self):
        """Return commits grouped by day."""
        ans = self.commit_data.groupby(self.commit_data.index).size()
        ans = ans.resample("D", how=np.sum)
        return ans

    def commits_per_week(self):
        """Return commits grouped by week."""
        ans = self.commits_per_day()
        ans = ans.resample("W", how=np.sum)
        return ans

    def commits_per_day_full(self):
        """Return commits grouped by day and by commiter."""
        ans = self.commit_data.groupby(
            [self.commit_data.index, "Committer Name"]
        ).size()
        return ans

    @property
    def commit_data(self):
        """Return commit data."""
        return self._commit_data

    def commits_for_committer(self, committer_name):
        """Return commits for committer given the commiter name."""
        full_info = self.commit_data
<<<<<<< HEAD
        df = full_info.loc[full_info["Committer Name"] == committer_name]
        df = df.groupby([df.index]).size()
        df = df.resample("D", how=np.sum, axis=0)
=======

        df = full_info.loc[full_info["Committer Name"] == committer_name]
        df = df.groupby([df.index]).size()
        df = df.resample("D", how=np.sum, axis=0)

>>>>>>> 7a11cd62
        return df

    def merge_with_repo(self, other):
        """Append commit to a repo."""
        # TODO: What if commits have the same time?
        self._commit_data = self.commit_data.append(other.commit_data)


class MultiGitRepo(GitRepo):
    """Repos must have a "Repo Name" column."""

    def __init__(self, repos, attribs=ALL_ATTRIBUTES):
        self._commit_data = repos[0].commit_data.copy(deep=True)
        for i in range(1, len(repos)):
            self.merge_with_repo(repos[i])<|MERGE_RESOLUTION|>--- conflicted
+++ resolved
@@ -6,30 +6,17 @@
 import numpy as np
 import pandas as pd
 from git import *
-<<<<<<< HEAD
-=======
-from git import Repo
->>>>>>> 7a11cd62
 
 from config.config import CONFIG
 
 from . import utils
 from .entity_resolution import entity_resolve
-<<<<<<< HEAD
 
 ALL_ATTRIBUTES = (
     CONFIG.all_attributes
 )  # ["HEXSHA", "Committer Name", "Committer Email", "Commit Message", "Time", "Parent Commit", "Touched File"]
 
 
-=======
-
-ALL_ATTRIBUTES = (
-    CONFIG.all_attributes
-)  # ["HEXSHA", "Committer Name", "Committer Email", "Commit Message", "Time", "Parent Commit", "Touched File"]
-
-
->>>>>>> 7a11cd62
 def cache_fixer(r):
     """Adds info from row to graph."""
     r["Touched File"] = [x.strip() for x in r["Touched File"][1:-1].split(",")]
@@ -153,17 +140,8 @@
             raw[attrib] = list()
         repo = self.repo
         self.gen_data(repo, raw)
-<<<<<<< HEAD
-
         time_index = pd.DatetimeIndex(raw["Time"]).to_period("H")
         time_index = utils.add_freq(time_index, freq=None)
-=======
-        print((type(raw["Time"])))
-
-        # TODO: NEEDS TIME
-        time_index = pd.DatetimeIndex(raw["Time"], periods=24)
-        time_index = utils.add_freq(time_index, freq="H")
->>>>>>> 7a11cd62
         self._commit_data = pd.DataFrame(raw, index=time_index)
 
     def by_committer(self):
@@ -197,17 +175,9 @@
     def commits_for_committer(self, committer_name):
         """Return commits for committer given the commiter name."""
         full_info = self.commit_data
-<<<<<<< HEAD
         df = full_info.loc[full_info["Committer Name"] == committer_name]
         df = df.groupby([df.index]).size()
         df = df.resample("D", how=np.sum, axis=0)
-=======
-
-        df = full_info.loc[full_info["Committer Name"] == committer_name]
-        df = df.groupby([df.index]).size()
-        df = df.resample("D", how=np.sum, axis=0)
-
->>>>>>> 7a11cd62
         return df
 
     def merge_with_repo(self, other):
