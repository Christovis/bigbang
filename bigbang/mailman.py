--- conflicted
+++ resolved
@@ -3,15 +3,12 @@
 from pprint import pprint as pp
 import datetime
 import gzip
-<<<<<<< HEAD
 import logging
-=======
-import re
+import mailbox
 import os
 import fnmatch
->>>>>>> 6590dbf0
 import mailbox
-import os
+import parse
 import pandas as pd
 import parse
 import re
@@ -369,7 +366,7 @@
 
     return messages_to_dataframe(messages)
 
-def open_activity_summary(url, archive_dir="../archives"):
+def open_activity_summary(url, archive_dir=CONFIG.mail_path):
     """
     Opens the message activity summary for a particular mailing list (as specified by url)
     and returns the dataframe. Returns None if no activity summary export file is found.
