class Thread:

<<<<<<< HEAD
	def __init__(self, root, known_root=True):
		"""Form a thread object. root: the node of the message that start the thread
		   known_root: indicator whether the root node is in our data set
		"""
		self.root = root
		self.known_root = known_root

	def get_root(self):
		"""Return the root node."""
		return self.root

	def get_num_messages(self):
		"""Return the number of messages in the thread"""
		if(self.known_root):
			return self.root.properties()[0]
		else:
			return 1+self.root.get_successors()[0].properties()[0]

	def get_num_people(self):
		"""Return the number of people in the thread"""
		if(self.known_root):
			return len(self.root.properties()[1])
		else:
			return len(self.root.get_successors()[0].properties()[1])

	def get_duration(self):
		"""Return the time duration of the thread"""
		if(self.known_root):
			r = self.root
		else:
			r = self.root.get_successors()[0]
		l = r.properties()[2]
		l_time = [i.data["Date"] for i in l] 
		l_time.sort()
		return l_time[len(l)-1] - r.data["Date"]

	def get_leaves(self):
		if(self.known_root):
			r = self.root
		else:
			r = self.root.get_successors()[0]
		return r.properties()[2]

	def get_not_leaves(self):
		if(self.known_root):
			r = self.root
		else:
			r = self.root.get_successors()[0]
		return r.properties()[4]
			
	def get_content(self):
		if(self.known_root):
			r = self.root
		else:
			r = self.root.get_successors()[0]
		return r.properties()[3]
=======
    def __init__(self, root, known_root=True):
        """Form a thread object. root: the node of the message that start the thread
           known_root: indicator whether the root node is in our data set
        """
        self.root = root
        self.known_root = known_root

    def get_root(self):
        """Return the root node."""
        return self.root

    def get_num_messages(self):
        """Return the number of messages in the thread"""
        if(self.known_root):
            return self.root.properties()[0]
        else:
            return 1 + self.root.get_successors()[0].properties()[0]

    def get_num_people(self):
        """Return the number of people in the thread"""
        if(self.known_root):
            return len(self.root.properties()[1])
        else:
            return len(self.root.get_successors()[0].properties()[1])

    def get_duration(self):
        """Return the time duration of the thread"""
        if(self.known_root):
            r = self.root
        else:
            r = self.root.get_successors()[0]
        l = r.properties()[2]
        l_time = sorted([i.data["Date"] for i in l])
        return l_time[len(l) - 1] - r.data["Date"]
>>>>>>> 2028f691


class Node:

<<<<<<< HEAD
	def __init__(self, ID, data=None, parent=None):
		"""
		Form a Node object. 
		ID: Message ID, data: Information about that message, parent: the message's reply-to
		"""
		self.id = ID
		self.parent = parent
		self.successors = list()
		self.data = data
		self.processed = False
		self.prop = dict()

	def clean_message(self, mess):
		mess.split('\n')
		message = list()
		for l in mess.split('\n'):
			n = len(l)
			if(len(l)!=0 and l[0] != '>' and l[n-6:n] != 'wrote:'):
				message.append(l)
		new = str()
		for l in message:
			new = new + l + '\n'
		return new

	def add_successor(self, successor):
		"""Add a node which has a message that is a reply to this node"""
		self.successors.append(successor)

	def get_id(self):
		"""Return message ID"""
		return self.id

	def get_successors(self):
		"""Return a list of nodes of messages which are replies to this node"""
		return self.successors

	def get_data(self):
		"""Return the Information about this message"""
		return self.data

	def get_parent(self):
		"""Return Information in the data set about this message"""
		return self.parent

	def properties(self):
		"""Return various properties about the tree with this node as root."""
		visited = set()
		seen_email = set()
		leaves = []
		not_leaves = []
		content = []
		def explore(node):
			num = 1
			duration = 0
			seen_email.add(node.data['From'])
			visited.add(node)
			content.append(self.clean_message(node.data['Body']))
			if(len(node.get_successors()) == 0):
				leaves.append(node)
			else: not_leaves.append(node)
			for s in node.get_successors():
				if(s not in visited):
					seen_email.add(s.data['From'])
					num += explore(s)
			return num
		if(not self.processed):
			num_nodes = explore(self)
			self.prop['num_nodes'] = num_nodes
			self.prop['email_adrress'] = seen_email
			self.prop['leaves'] = leaves
			self.prop['content'] = content
			self.prop['not_leaves'] = not_leaves
			self.processed =  True
		return [self.prop['num_nodes'], self.prop['email_adrress'], self.prop['leaves'], self.prop['content'], self.prop['not_leaves']]
=======
    def __init__(self, ID, data=None, parent=None):
        """
        Form a Node object.
        ID: Message ID, data: Information about that message, parent: the
        message's reply-to
        """
        self.id = ID
        self.parent = parent
        self.successors = list()
        self.data = data
        self.processed = False
        self.prop = dict()

    def add_successor(self, successor):
        """Add a node which has a message that is a reply to this node"""
        self.successors.append(successor)

    def get_id(self):
        """Return message ID"""
        return self.id

    def get_successors(self):
        """Return a list of nodes of messages which are replies to this node"""
        return self.successors

    def get_data(self):
        """Return the Information about this message"""
        return self.data

    def get_parent(self):
        """Return Information in the data set about this message"""
        return self.parent

    def properties2(self):
        """Return various properties about the tree with this node as root."""
        visited = set()
        seen_email = set()

        def explore(node):
            num = 1
            duration = 0
            seen_email.add(self.data['From'])
            visited.add(node)
            for s in node.get_successors():
                if(s not in visited):
                    seen_email.add(s.data['From'])
                    num += explore(s)
            return num
        if(not self.processed):
            num_nodes = explore(self)
            self.prop['num_nodes'] = num_nodes
            self.prop['email_adrress'] = seen_email
            self.processed = True
        return [self.prop['num_nodes'], self.prop['email_adrress']]

    def properties(self):
        """Return various properties about the tree with this node as root."""
        visited = set()
        seen_email = set()
        leaves = []

        def explore(node):
            num = 1
            duration = 0
            seen_email.add(node.data['From'])
            visited.add(node)
            if(len(node.get_successors()) == 0):
                leaves.append(node)
            for s in node.get_successors():
                if(s not in visited):
                    seen_email.add(s.data['From'])
                    num += explore(s)
            return num
        if(not self.processed):
            num_nodes = explore(self)
            self.prop['num_nodes'] = num_nodes
            self.prop['email_adrress'] = seen_email
            self.prop['leaves'] = leaves
            self.processed = True
        return [
            self.prop['num_nodes'],
            self.prop['email_adrress'],
            self.prop['leaves']]
>>>>>>> 2028f691
<|MERGE_RESOLUTION|>--- conflicted
+++ resolved
@@ -1,63 +1,5 @@
 class Thread:
 
-<<<<<<< HEAD
-	def __init__(self, root, known_root=True):
-		"""Form a thread object. root: the node of the message that start the thread
-		   known_root: indicator whether the root node is in our data set
-		"""
-		self.root = root
-		self.known_root = known_root
-
-	def get_root(self):
-		"""Return the root node."""
-		return self.root
-
-	def get_num_messages(self):
-		"""Return the number of messages in the thread"""
-		if(self.known_root):
-			return self.root.properties()[0]
-		else:
-			return 1+self.root.get_successors()[0].properties()[0]
-
-	def get_num_people(self):
-		"""Return the number of people in the thread"""
-		if(self.known_root):
-			return len(self.root.properties()[1])
-		else:
-			return len(self.root.get_successors()[0].properties()[1])
-
-	def get_duration(self):
-		"""Return the time duration of the thread"""
-		if(self.known_root):
-			r = self.root
-		else:
-			r = self.root.get_successors()[0]
-		l = r.properties()[2]
-		l_time = [i.data["Date"] for i in l] 
-		l_time.sort()
-		return l_time[len(l)-1] - r.data["Date"]
-
-	def get_leaves(self):
-		if(self.known_root):
-			r = self.root
-		else:
-			r = self.root.get_successors()[0]
-		return r.properties()[2]
-
-	def get_not_leaves(self):
-		if(self.known_root):
-			r = self.root
-		else:
-			r = self.root.get_successors()[0]
-		return r.properties()[4]
-			
-	def get_content(self):
-		if(self.known_root):
-			r = self.root
-		else:
-			r = self.root.get_successors()[0]
-		return r.properties()[3]
-=======
     def __init__(self, root, known_root=True):
         """Form a thread object. root: the node of the message that start the thread
            known_root: indicator whether the root node is in our data set
@@ -92,23 +34,43 @@
         l = r.properties()[2]
         l_time = sorted([i.data["Date"] for i in l])
         return l_time[len(l) - 1] - r.data["Date"]
->>>>>>> 2028f691
+
+	def get_leaves(self):
+		if(self.known_root):
+			r = self.root
+		else:
+			r = self.root.get_successors()[0]
+		return r.properties()[2]
+
+	def get_not_leaves(self):
+		if(self.known_root):
+			r = self.root
+		else:
+			r = self.root.get_successors()[0]
+		return r.properties()[4]
+			
+	def get_content(self):
+		if(self.known_root):
+			r = self.root
+		else:
+			r = self.root.get_successors()[0]
+		return r.properties()[3]
 
 
 class Node:
 
-<<<<<<< HEAD
-	def __init__(self, ID, data=None, parent=None):
-		"""
-		Form a Node object. 
-		ID: Message ID, data: Information about that message, parent: the message's reply-to
-		"""
-		self.id = ID
-		self.parent = parent
-		self.successors = list()
-		self.data = data
-		self.processed = False
-		self.prop = dict()
+    def __init__(self, ID, data=None, parent=None):
+        """
+        Form a Node object.
+        ID: Message ID, data: Information about that message, parent: the
+        message's reply-to
+        """
+        self.id = ID
+        self.parent = parent
+        self.successors = list()
+        self.data = data
+        self.processed = False
+        self.prop = dict()
 
 	def clean_message(self, mess):
 		mess.split('\n')
@@ -126,21 +88,21 @@
 		"""Add a node which has a message that is a reply to this node"""
 		self.successors.append(successor)
 
-	def get_id(self):
-		"""Return message ID"""
-		return self.id
+    def get_id(self):
+        """Return message ID"""
+        return self.id
 
-	def get_successors(self):
-		"""Return a list of nodes of messages which are replies to this node"""
-		return self.successors
+    def get_successors(self):
+        """Return a list of nodes of messages which are replies to this node"""
+        return self.successors
 
-	def get_data(self):
-		"""Return the Information about this message"""
-		return self.data
+    def get_data(self):
+        """Return the Information about this message"""
+        return self.data
 
-	def get_parent(self):
-		"""Return Information in the data set about this message"""
-		return self.parent
+    def get_parent(self):
+        """Return Information in the data set about this message"""
+        return self.parent
 
 	def properties(self):
 		"""Return various properties about the tree with this node as root."""
@@ -171,89 +133,4 @@
 			self.prop['content'] = content
 			self.prop['not_leaves'] = not_leaves
 			self.processed =  True
-		return [self.prop['num_nodes'], self.prop['email_adrress'], self.prop['leaves'], self.prop['content'], self.prop['not_leaves']]
-=======
-    def __init__(self, ID, data=None, parent=None):
-        """
-        Form a Node object.
-        ID: Message ID, data: Information about that message, parent: the
-        message's reply-to
-        """
-        self.id = ID
-        self.parent = parent
-        self.successors = list()
-        self.data = data
-        self.processed = False
-        self.prop = dict()
-
-    def add_successor(self, successor):
-        """Add a node which has a message that is a reply to this node"""
-        self.successors.append(successor)
-
-    def get_id(self):
-        """Return message ID"""
-        return self.id
-
-    def get_successors(self):
-        """Return a list of nodes of messages which are replies to this node"""
-        return self.successors
-
-    def get_data(self):
-        """Return the Information about this message"""
-        return self.data
-
-    def get_parent(self):
-        """Return Information in the data set about this message"""
-        return self.parent
-
-    def properties2(self):
-        """Return various properties about the tree with this node as root."""
-        visited = set()
-        seen_email = set()
-
-        def explore(node):
-            num = 1
-            duration = 0
-            seen_email.add(self.data['From'])
-            visited.add(node)
-            for s in node.get_successors():
-                if(s not in visited):
-                    seen_email.add(s.data['From'])
-                    num += explore(s)
-            return num
-        if(not self.processed):
-            num_nodes = explore(self)
-            self.prop['num_nodes'] = num_nodes
-            self.prop['email_adrress'] = seen_email
-            self.processed = True
-        return [self.prop['num_nodes'], self.prop['email_adrress']]
-
-    def properties(self):
-        """Return various properties about the tree with this node as root."""
-        visited = set()
-        seen_email = set()
-        leaves = []
-
-        def explore(node):
-            num = 1
-            duration = 0
-            seen_email.add(node.data['From'])
-            visited.add(node)
-            if(len(node.get_successors()) == 0):
-                leaves.append(node)
-            for s in node.get_successors():
-                if(s not in visited):
-                    seen_email.add(s.data['From'])
-                    num += explore(s)
-            return num
-        if(not self.processed):
-            num_nodes = explore(self)
-            self.prop['num_nodes'] = num_nodes
-            self.prop['email_adrress'] = seen_email
-            self.prop['leaves'] = leaves
-            self.processed = True
-        return [
-            self.prop['num_nodes'],
-            self.prop['email_adrress'],
-            self.prop['leaves']]
->>>>>>> 2028f691
+		return [self.prop['num_nodes'], self.prop['email_adrress'], self.prop['leaves'], self.prop['content'], self.prop['not_leaves']]