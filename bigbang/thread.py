--- conflicted
+++ resolved
@@ -2,11 +2,7 @@
 
 
 class Thread:
-<<<<<<< HEAD
     def __init__(self, root, known_root: bool = True):
-=======
-    def __init__(self, root, known_root=True):
->>>>>>> 7a11cd62
         """Form a thread object. root: the node of the message that start the thread
         known_root: indicator whether the root node is in our data set
         """
