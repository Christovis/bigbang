from bigbang.parse import get_date
import pandas as pd
import datetime
import numpy as np
#import math
import pytz
#import pickle
#import os

import Levenshtein
from functools import partial

# turn a list of parsed messages into
# a dataframe of message data, indexed
# by message-id, with column-names from
# headers
def messages_to_dataframe(messages):
    # extract data into a list of tuples -- records -- with
    # the Message-ID separated out as an index 
    pm = [(m.get('Message-ID'), 
           (m.get('From'),
            m.get('Subject'),
            get_date(m),
            m.get('In-Reply-To'),
            m.get('References'),
            m.get_payload()))
          for m in messages if m.get('Message-ID')]

    ids,records = zip(*pm)

    mdf = pd.DataFrame.from_records(list(records),
                                    index=list(ids),
                                    columns=['From',
                                             'Subject',
                                             'Date',
                                             'In-Reply-To',
                                             'References',
                                             'Body'])
    mdf.index.name = 'Message-ID'
                              
    return mdf


def process_messages(messages):
    dates = []
    froms = []
    broke = []
    
    for m in messages:
        m_from = m.get('From')
        froms.append(m_from)
        
        try:
            date = get_date(m)
            dates.append(date)
        except Exception as e:
            print e
            dates.append(pd.NaT)
            broke.append(m)
        
    return dates, froms, broke

def activity(messages,clean=True):
    mdf = messages_to_dataframe(messages)

    if clean:
        #unnecessary?
        mdf = mdf.dropna(subset=['Date'])
        mdf = mdf[mdf['Date'] <  datetime.datetime.now(pytz.utc)] # drop messages apparently in the future

    mdf2 = mdf[['From','Date']]
    mdf2['Date'] = mdf['Date'].apply(lambda x: x.toordinal())

    activity = mdf2.groupby(['From','Date']).size().unstack('From').fillna(0)

    new_date_range = np.arange(mdf2['Date'].min(),mdf2['Date'].max())
    #activity.set_index('Date')
    
    activity = activity.reindex(new_date_range,fill_value=0)

    return activity

<<<<<<< HEAD
=======
# takes a DataFrame in the format returned by activity
# takes a list of tuples of format ('from 1', 'from 2') to consolidate
# returns the consolidated DataFrame (a copy, not in place)
def consolidate_senders_activity(activity_df, to_consolidate):
  df = activity_df.copy(deep=True)
  for consolidate in to_consolidate:
    column_a, column_b = consolidate
    if column_a in df.columns and column_b in df.columns:
      df[column_a] = df[column_a] + df[column_b]
      df.drop(column_b, inplace=True, axis=1) # delete the second column
  return df

def compute_ascendancy(messages,duration=50):
    print('compute ascendancy')
    dated_messages = {}

    for m in messages:
        d = get_date(m)

        if d is not None and d < datetime.datetime.now(pytz.utc):
            o = d.toordinal()        
            dated_messages[o] = dated_messages.get(o,[])
            dated_messages[o].append(m)

    days = [k for k in dated_messages.keys()]
    day_offset = min(days)
    epoch = max(days)-min(days)

    ascendancy = np.zeros([max(days)-min(days)+1])
    capacity = np.zeros(([max(days)-min(days)+1]))

    for i in range(epoch):
        min_d = min(days) + i
        max_d = min_d + duration

        block_messages = []

        for d in range(min_d,max_d):
            block_messages.extend(dated_messages.get(d,[]))

        b_IG = graph.messages_to_interaction_graph(block_messages)
        b_matrix = graph.interaction_graph_to_matrix(b_IG)

        ascendancy[min_d-day_offset] = graph.ascendancy(b_matrix)
        capacity[min_d-day_offset] = graph.capacity(b_matrix)

    return ascendancy, capacity

>>>>>>> 76cd410d
# This is a touch hacky.
# Better to use numpy convolve
# http://stackoverflow.com/questions/11352047/finding-moving-average-from-data-points-in-python
# or else pandas' built-in rolling_mean
# http://pandas.pydata.org/pandas-docs/stable/computation.html#moving-rolling-statistics-moments
def smooth(a,factor):
    k = np.zeros(len(a))
    for i in range(factor):
        k += np.roll(a,i)

    k = k / factor

    #TODO: need to trim the outsides

    return k[factor:-factor]

# create a matrix by applying func to pairwise combinations of elements in a Series
# returns a square matrix as a DataFrame
# should return a symmetric matrix if func(a,b) == func(b,a)
# should return the identity matrix if func == '=='
def matricize(series, func):
  matrix = pd.DataFrame(columns=series, index=series)
  for index, element in enumerate(series):
    for second_index, second_element in enumerate(series):
      matrix.iloc[index,second_index] = func(element, second_element)
  
  return matrix

def minimum_but_not_self(column, dataframe):
  minimum = 100
  for index, value in dataframe[column].iteritems():
    if index == column:
      continue
    if value < minimum:
      minimum = value
  return minimum

simple_lev_distance = Levenshtein.distance

def lev_distance_normalized(a,b):
  stop_characters = '"<>'
  a_normal = a.lower().translate(None, stop_characters)
  b_normal = b.lower().translate(None, stop_characters)
  return Levenshtein.distance(a_normal, b_normal)

def sorted_lev(from_dataframe):
  distancedf = matricize(from_dataframe.columns, lev_distance_normalized)
  df = distancedf.astype(int) # specify that the values in the matrix are integers
  sort_for_this_df = partial(minimum_but_not_self, dataframe=df)
  new_columns = sorted(df.columns, key=sort_for_this_df)
  new_df = df.reindex(index=new_columns, columns=new_columns)
  
  return new_df<|MERGE_RESOLUTION|>--- conflicted
+++ resolved
@@ -80,8 +80,6 @@
 
     return activity
 
-<<<<<<< HEAD
-=======
 # takes a DataFrame in the format returned by activity
 # takes a list of tuples of format ('from 1', 'from 2') to consolidate
 # returns the consolidated DataFrame (a copy, not in place)
@@ -94,43 +92,6 @@
       df.drop(column_b, inplace=True, axis=1) # delete the second column
   return df
 
-def compute_ascendancy(messages,duration=50):
-    print('compute ascendancy')
-    dated_messages = {}
-
-    for m in messages:
-        d = get_date(m)
-
-        if d is not None and d < datetime.datetime.now(pytz.utc):
-            o = d.toordinal()        
-            dated_messages[o] = dated_messages.get(o,[])
-            dated_messages[o].append(m)
-
-    days = [k for k in dated_messages.keys()]
-    day_offset = min(days)
-    epoch = max(days)-min(days)
-
-    ascendancy = np.zeros([max(days)-min(days)+1])
-    capacity = np.zeros(([max(days)-min(days)+1]))
-
-    for i in range(epoch):
-        min_d = min(days) + i
-        max_d = min_d + duration
-
-        block_messages = []
-
-        for d in range(min_d,max_d):
-            block_messages.extend(dated_messages.get(d,[]))
-
-        b_IG = graph.messages_to_interaction_graph(block_messages)
-        b_matrix = graph.interaction_graph_to_matrix(b_IG)
-
-        ascendancy[min_d-day_offset] = graph.ascendancy(b_matrix)
-        capacity[min_d-day_offset] = graph.capacity(b_matrix)
-
-    return ascendancy, capacity
-
->>>>>>> 76cd410d
 # This is a touch hacky.
 # Better to use numpy convolve
 # http://stackoverflow.com/questions/11352047/finding-moving-average-from-data-points-in-python
