--- conflicted
+++ resolved
@@ -1,10 +1,7 @@
 import datetime
 import logging
 import mailbox
-<<<<<<< HEAD
 from typing import List, Optional, Union
-=======
->>>>>>> 7a11cd62
 
 import numpy as np
 import pandas as pd
@@ -14,7 +11,6 @@
 from bigbang.thread import Node, Thread
 from config.config import CONFIG
 
-<<<<<<< HEAD
 from . import listserv, mailman, utils
 
 
@@ -22,20 +18,11 @@
     """Base class for Archive class specific exceptions"""
 
     pass
-=======
-from . import mailman, utils
->>>>>>> 7a11cd62
 
 
 def load(path):
     data = pd.read_csv(path)
     return Archive(data)
-
-
-class ArchiveWarning(BaseException):
-    """Base class for Archive class specific exceptions"""
-
-    pass
 
 
 class Archive(object):
@@ -63,18 +50,7 @@
         Upon initialization, the Archive object drops duplicate entries
         and sorts its member variable *data* by Date.
         """
-<<<<<<< HEAD
         self.data = df
-=======
-
-        if isinstance(data, pd.core.frame.DataFrame):
-            self.data = data.copy()
-        elif isinstance(data, str):
-            self.data = mailman.load_data(
-                data, archive_dir=archive_dir, mbox=mbox
-            )
->>>>>>> 7a11cd62
-
         try:
             self.data["Date"] = pd.to_datetime(
                 self.data["Date"],
@@ -145,20 +121,11 @@
                 + f" The error message is: {e}",
                 exc_info=True,
             )
-<<<<<<< HEAD
             raise ArchiveWarning(
                 "Error while sorting, maybe timezone issues?"
                 + f" The error message is: {e}",
             )
-=======
->>>>>>> 7a11cd62
-
-        if self.data.empty:
-            raise mailman.MissingDataException(
-                "Archive after initial processing is empty. Was data collected properly?"
-            )
-
-<<<<<<< HEAD
+
     @classmethod
     def from_url(cls, url: str) -> "Archive":
         """
@@ -252,9 +219,6 @@
         return cls(df)
 
     def resolve_entities(self, inplace: bool = True) -> pd.DataFrame:
-=======
-    def resolve_entities(self, inplace=True):
->>>>>>> 7a11cd62
         """Return data with resolved entities."""
         if self.entities is None:
             if self.activity is None:
@@ -283,11 +247,7 @@
         else:
             return data
 
-<<<<<<< HEAD
     def get_activity(self, resolved: bool = False) -> pd.DataFrame:
-=======
-    def get_activity(self, resolved=False):
->>>>>>> 7a11cd62
         """
         Get the activity matrix of an Archive.
 
@@ -384,22 +344,14 @@
 
         return threads
 
-<<<<<<< HEAD
     def save(self, path: str, encoding: str = "utf-8") -> None:
-=======
-    def save(self, path, encoding="utf-8"):
->>>>>>> 7a11cd62
         """Save data to csv file."""
         self.data.to_csv(path, ",", encoding=encoding)
 
 
-<<<<<<< HEAD
 def find_footer(
     messages: Union[np.ndarray, pd.DataFrame], number: int = 1
 ) -> np.ndarray:
-=======
-def find_footer(messages, number=1):
->>>>>>> 7a11cd62
     """
     Returns the footer of a DataFrame of emails.
 
