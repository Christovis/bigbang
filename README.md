--- conflicted
+++ resolved
@@ -21,13 +21,9 @@
 Run the following commands:
 
 ```bash
-<<<<<<< HEAD
+
 git clone https://github.com/datactive/bigbang.git
 conda create -n bigbang python
-=======
-git clone https://github.com/nllz/bigbang.git
-conda create -n bigbang python=2.7
->>>>>>> 6590dbf0
 cd bigbang
 bash conda-setup.sh
 ```
