# The given paths are to be appended to the filepath of 
# the bigbang directory, which is calculated from the filepath
# of the config.yml file. For example, if a path is 
# "archives/sample-git-repos", and the filepath of this file is
# "~/folder/other/bigbang/config/config.yml" the full interpretation 
# of it should be "~/folder/other/bigbang/archives/sample-git-repos".
# Note that "config/config.yml" was taken out. 

# PATHS. 
# For Configuration to work properly, paths need to have "path"
# in their keyword.
# NOTE: BE CAFEFUL NOT TO PUT 'path' IN OTHER ATTRIBUTE NAMES
repo_path : "archives/sample-git-repos/"
mail_path : "archives/"
urls_path : "examples/"
test_data_path: "tests/data/"
<<<<<<< HEAD
=======

>>>>>>> 7ff5a148

# REGEX
# These are certain important regular expressions
# TODO: They are not completely standardized or stable yet. They do not yet work
git_url_to_name_rgx: '([^/]*)(\\.git$)'
file_to_name_rgx : '.*\/(.*)'


# ATTRIBUTES
# These are the attributes collected
all_attributes: ["HEXSHA", "Committer Name", "Committer Email", "Commit Message", "Time", "Parent Commit", "Touched File"]<|MERGE_RESOLUTION|>--- conflicted
+++ resolved
@@ -14,10 +14,7 @@
 mail_path : "archives/"
 urls_path : "examples/"
 test_data_path: "tests/data/"
-<<<<<<< HEAD
-=======
 
->>>>>>> 7ff5a148
 
 # REGEX
 # These are certain important regular expressions
