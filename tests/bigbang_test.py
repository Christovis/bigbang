import email
import logging
import mailbox
import os
import unittest
<<<<<<< HEAD
from pathlib import Path
=======
>>>>>>> 7a11cd62

import networkx as nx
import pandas as pd
from testfixtures import LogCapture

import bigbang.archive as archive
import bigbang.mailman as mailman
import bigbang.parse as parse
import bigbang.process as process
import bigbang.utils as utils
from bigbang import repo_loader
from config.config import CONFIG

test_txt = ""
TEMP_DIR = os.path.join(CONFIG.test_data_path, "tmp")
dir_test_base = str(Path(__file__).parent.absolute()) + "/"



class TestGit(unittest.TestCase):
    def test_git_dependancy(self):
        repo_loader.get_repo(
<<<<<<< HEAD
            "https://github.com/sbenthall/bigbang.git", in_type="remote"
=======
            "https://github.com/sbenthall/bigbang.git",
            in_type="remote",
>>>>>>> 7a11cd62
        )


class TestMailman(unittest.TestCase):
    def setUp(self):
        try:
            os.mkdir(TEMP_DIR)
        except OSError:  # Python 2.7-specific, alas; FileExistsError in py3
            pass  # temporary directory already exists, that's cool

    def tearDown(self):
        # remove all files in the temporary files directory, as cleanup
        temp_files = os.listdir(TEMP_DIR)
        for f in temp_files:
            os.remove(os.path.join(TEMP_DIR, f))

    def test_provenance(self):
        test_list_name = "test-list-name"
        test_list_url = "https://example.com/test-list-url/"
        test_notes = "Test notes."
        mailman.populate_provenance(
            TEMP_DIR,
            list_name=test_list_name,
            list_url=test_list_url,
            notes=test_notes,
        )

        self.assertTrue(
            os.path.exists(
                os.path.join(TEMP_DIR, mailman.PROVENANCE_FILENAME)
            ),
            msg="provenance file should have been created",
        )

        provenance = mailman.access_provenance(TEMP_DIR)
        self.assertTrue(
            provenance is not None, "provenance should be something"
        )
        self.assertTrue(
            provenance["list"]["list_name"] == test_list_name,
            "list name should be in the provenance",
        )
        self.assertTrue(
            provenance["list"]["list_url"] == test_list_url,
            "list url should be in the provenance",
        )
        self.assertTrue(
            provenance["notes"] == test_notes,
            "notes should be in the provenance",
        )

        provenance["notes"] = "modified provenance"
        mailman.update_provenance(TEMP_DIR, provenance)
        provenance_next = mailman.access_provenance(TEMP_DIR)
        self.assertTrue(
            provenance_next["notes"] == "modified provenance",
            "confirm modified provenance",
        )

    def test_valid_urls(self):
        test_urls_path = os.path.join(
            CONFIG.test_data_path, "urls-test-file.txt"
        )
<<<<<<< HEAD
        with LogCapture() as ll:
=======
        with LogCapture() as _l:
>>>>>>> 7a11cd62
            urls = mailman.urls_to_collect(test_urls_path)
            self.assertTrue(
                "#ignored" not in urls, msg="failed to ignore a comment line"
            )
            self.assertTrue(
                "http://www.example.com/1" in urls,
                msg="failed to find valid url",
            )

            self.assertTrue(
                "http://www.example.com/2/" in urls,
                msg="failed to find valid url, whitespace strip issue",
            )
            self.assertTrue(
                "https://www.example.com/3/" in urls,
                msg="failed to find valid url, whitespace strip issue",
            )
            self.assertTrue(
                "invalid.com" not in urls, msg="accepted invalid url"
            )
            self.assertTrue(
<<<<<<< HEAD
                len(list(ll.actual())) == 2, msg="wrong number of log entries"
            )
            for (fromwhere, level, msg) in ll.actual():
=======
                len(list(_l.actual())) == 2, msg="wrong number of log entries"
            )
            for (fromwhere, level, msg) in _l.actual():
>>>>>>> 7a11cd62
                self.assertTrue(
                    level == "WARNING",
                    msg="logged something that wasn't a warning",
                )
                self.assertTrue(
                    len(urls) == 3, msg="wrong number of urls parsed from file"
                )

    def test_empty_list_compute_activity_issue_246(self):
        test_df_csv_path = os.path.join(
            CONFIG.test_data_path, "empty-archive-df.csv"
        )
        df = pd.read_csv(test_df_csv_path)

        with self.assertRaises(mailman.MissingDataException):
            empty_archive = archive.Archive(df)
            empty_archive.get_activity()

    def test_mailman_normalizer(self):
        browse_url = "https://mailarchive.ietf.org/arch/browse/ietf/"
        search_url = (
            "https://mailarchive.ietf.org/arch/search/?email_list=ietf"
        )
        random_url = "http://example.com"

        better_url = "https://www.ietf.org/mail-archive/text/ietf/"

        self.assertTrue(
            mailman.normalize_archives_url(browse_url) == better_url,
            msg="failed to normalize",
        )
        self.assertTrue(
            mailman.normalize_archives_url(search_url) == better_url,
            msg="failed to normalize",
        )
        self.assertTrue(
            mailman.normalize_archives_url(random_url) == random_url,
            msg="should not have changed other url",
        )

    def test_mailman_list_name(self):
        ietf_archive_url = "https://www.ietf.org/mail-archive/text/ietf/"
        w3c_archive_url = (
            "https://lists.w3.org/Archives/Public/public-privacy/"
        )
        random_url = "http://example.com"

        self.assertTrue(
            mailman.get_list_name(ietf_archive_url) == "ietf",
            msg="failed to grab ietf list name",
        )
        self.assertTrue(
            mailman.get_list_name(w3c_archive_url) == "public-privacy",
            msg="failed to grab w3c list name",
        )
        self.assertTrue(
            mailman.get_list_name(random_url) == random_url,
            msg="should not have changed other url",
        )

    def test_activity_summary(self):
        list_url = (
            "https://lists.w3.org/Archives/Public/test-activity-summary/"
        )
        activity_frame = mailman.open_activity_summary(
            list_url, archive_dir=CONFIG.test_data_path
        )

        self.assertTrue(
            str(type(activity_frame))
            == "<class 'pandas.core.frame.DataFrame'>",
            msg="not a DataFrame?",
        )
        self.assertTrue(
            len(activity_frame.columns) == 1,
            msg="activity summary should have one column",
        )


class TestArchive(unittest.TestCase):
    def test_mailman_chain(self):
<<<<<<< HEAD
        # archive loaded from mbox
        arx = archive.Archive.from_file(
            dir_test_base + "data/bigbang-dev-test.txt",
            mbox=True,
            email_list_software="GNU-Mailman",
        )
        arx.save("test.csv")
        # archive loaded from stored csv
        arx2 = archive.load("test.csv")
=======
        name = "bigbang-dev-test.txt"

        # archive loaded from mbox
        arx = archive.Archive(name, archive_dir="tests/data", mbox=True)

        arx.save("test.csv")

        # archive loaded from stored csv
        arx2 = archive.load("test.csv")

        print(arx.data.dtypes)
        print(arx.data.shape)

>>>>>>> 7a11cd62
        self.assertTrue(
            arx.data.shape == arx2.data.shape,
            msg="Original and restored archives are different shapes",
        )
<<<<<<< HEAD
=======

>>>>>>> 7a11cd62
        self.assertTrue(
            (arx2.data.index == arx.data.index).all(),
            msg="Original and restored archives have nonidentical indices",
        )
<<<<<<< HEAD
=======

>>>>>>> 7a11cd62
        self.assertTrue(
            [t.get_num_messages() for t in arx.get_threads()] == [3, 1, 2],
            msg="Thread message count in mbox archive is off",
        )
        self.assertTrue(
            [t.get_num_messages() for t in arx2.get_threads()] == [3, 1, 2],
            msg="Thread message count in restored archive is off",
        )
<<<<<<< HEAD
=======

>>>>>>> 7a11cd62
        # smoke test entity resolution
        arx2.resolve_entities()
        os.remove("test.csv")

    def test_clean_message(self):
<<<<<<< HEAD
        arx = archive.Archive.from_file(
            dir_test_base + "data/2001-November.txt",
            mbox=True,
            email_list_software="GNU-Mailman",
        )
        body = arx.data["Body"]["<E165uMn-0002IJ-00@spock.physics.mcgill.ca>"]
=======
        name = "2001-November.txt"

        arx = archive.Archive(name, archive_dir="tests/data", mbox=True)

        body = arx.data["Body"]["<E165uMn-0002IJ-00@spock.physics.mcgill.ca>"]

>>>>>>> 7a11cd62
        self.assertTrue(
            "But seemingly it is even stranger than this." in body,
            msg="Selected wrong message",
        )
<<<<<<< HEAD
=======

>>>>>>> 7a11cd62
        self.assertTrue(
            "Is it a problem of lapack3.0 of of" in body,
            msg="Quoted text is not in uncleaned message",
        )
<<<<<<< HEAD
=======

>>>>>>> 7a11cd62
        self.assertTrue(
            "Is it a problem of lapack3.0 of of"
            not in utils.clean_message(body),
            msg="Quoted text is in cleaned message",
        )

    def test_email_entity_resolution(self):
<<<<<<< HEAD
        arx = archive.Archive.from_file(
            dir_test_base + "data/2001-November.txt",
            mbox=True,
            email_list_software="GNU-Mailman",
        )
        e = process.resolve_sender_entities(arx.get_activity(resolved=False))
        utils.repartition_dataframe(arx.get_activity(), e)
=======
        name = "2001-November.txt"

        arx = archive.Archive(name, archive_dir="tests/data", mbox=True)

        e = process.resolve_sender_entities(arx.get_activity(resolved=False))

        utils.repartition_dataframe(arx.get_activity(), e)

>>>>>>> 7a11cd62
        self.assertTrue(True, msg="email entity resolution crashed")


class TestMailParsing(unittest.TestCase):
    def test_split_references(self):
        refs = " <ye1y9ljtxwk.fsf@orange30.ex.ac.uk>\n\t<055701c16727$b57fed90$8fd6afcf@pixi.com>"
        split = parse.split_references(refs)
        self.assertTrue(len(split) == 2, msg=split)

    def test_name_email_parsing(self):
        from_header = "John_Doe (?) <John.Doe@example.com>"
        (raw_name, raw_email) = email.utils.parseaddr(from_header)
        normalized_email = parse.normalize_email_address(raw_email)
        self.assertTrue(
            normalized_email == "john.doe@example.com",
            msg="normalized email case incorrect",
        )

        clean_name = parse.clean_name(raw_name)
        self.assertTrue(clean_name == "John Doe", msg="name not fully cleaned")

        empty_name = parse.clean_name(" ")
        self.assertTrue(
            empty_name is None, msg="empty name not cleaned to None"
        )

        tokenized_name = parse.tokenize_name(clean_name)
        self.assertTrue(
            tokenized_name == "doe john",
            msg="name not properly normalized and tokenized",
        )

        parse.tokenize_name(str("   "))
        self.assertTrue(
            empty_name is None, msg="empty name not tokenized to None"
        )


class TestMailProcessing(unittest.TestCase):
    def test_from_header_distance(self):
        a = "Fernando.Perez at colorado.edu (Fernando.Perez at colorado.edu)"
        b = "Fernando.Perez at colorado.edu (Fernando.Perez@colorado.edu)"

        self.assertTrue(
            process.from_header_distance(a, b) == 0,
            msg="from_header_distance computing incorrect value",
        )

        a = ""
        b = ""


class TestUtils(unittest.TestCase):
    def test_labeled_blockmodel(self):
        g = nx.DiGraph()

        g.add_edge(0, 1)
        g.add_edge(0, 2)
        g.add_edge(0, 3)
        g.add_edge(0, 4)

        p = {"B": [1, 2, 3, 4], "A": [0]}

        bg = utils.labeled_blockmodel(g, p)

        self.assertTrue(
            list(bg.edges(data=True))[0][2]["weight"] == 4.0,
            msg="Incorrect edge weight in labeled blockmodel",
        )

        self.assertTrue(
            list(bg.edges()) == [("A", "B")],
            msg="Incorrected edges in labeled blockmodel",
        )<|MERGE_RESOLUTION|>--- conflicted
+++ resolved
@@ -3,10 +3,7 @@
 import mailbox
 import os
 import unittest
-<<<<<<< HEAD
 from pathlib import Path
-=======
->>>>>>> 7a11cd62
 
 import networkx as nx
 import pandas as pd
@@ -25,16 +22,10 @@
 dir_test_base = str(Path(__file__).parent.absolute()) + "/"
 
 
-
 class TestGit(unittest.TestCase):
     def test_git_dependancy(self):
         repo_loader.get_repo(
-<<<<<<< HEAD
             "https://github.com/sbenthall/bigbang.git", in_type="remote"
-=======
-            "https://github.com/sbenthall/bigbang.git",
-            in_type="remote",
->>>>>>> 7a11cd62
         )
 
 
@@ -98,11 +89,7 @@
         test_urls_path = os.path.join(
             CONFIG.test_data_path, "urls-test-file.txt"
         )
-<<<<<<< HEAD
         with LogCapture() as ll:
-=======
-        with LogCapture() as _l:
->>>>>>> 7a11cd62
             urls = mailman.urls_to_collect(test_urls_path)
             self.assertTrue(
                 "#ignored" not in urls, msg="failed to ignore a comment line"
@@ -124,15 +111,9 @@
                 "invalid.com" not in urls, msg="accepted invalid url"
             )
             self.assertTrue(
-<<<<<<< HEAD
                 len(list(ll.actual())) == 2, msg="wrong number of log entries"
             )
             for (fromwhere, level, msg) in ll.actual():
-=======
-                len(list(_l.actual())) == 2, msg="wrong number of log entries"
-            )
-            for (fromwhere, level, msg) in _l.actual():
->>>>>>> 7a11cd62
                 self.assertTrue(
                     level == "WARNING",
                     msg="logged something that wasn't a warning",
@@ -214,7 +195,6 @@
 
 class TestArchive(unittest.TestCase):
     def test_mailman_chain(self):
-<<<<<<< HEAD
         # archive loaded from mbox
         arx = archive.Archive.from_file(
             dir_test_base + "data/bigbang-dev-test.txt",
@@ -224,110 +204,17 @@
         arx.save("test.csv")
         # archive loaded from stored csv
         arx2 = archive.load("test.csv")
-=======
-        name = "bigbang-dev-test.txt"
-
-        # archive loaded from mbox
-        arx = archive.Archive(name, archive_dir="tests/data", mbox=True)
-
-        arx.save("test.csv")
-
-        # archive loaded from stored csv
-        arx2 = archive.load("test.csv")
-
-        print(arx.data.dtypes)
-        print(arx.data.shape)
-
->>>>>>> 7a11cd62
         self.assertTrue(
             arx.data.shape == arx2.data.shape,
             msg="Original and restored archives are different shapes",
         )
-<<<<<<< HEAD
-=======
-
->>>>>>> 7a11cd62
-        self.assertTrue(
-            (arx2.data.index == arx.data.index).all(),
-            msg="Original and restored archives have nonidentical indices",
-        )
-<<<<<<< HEAD
-=======
-
->>>>>>> 7a11cd62
-        self.assertTrue(
-            [t.get_num_messages() for t in arx.get_threads()] == [3, 1, 2],
-            msg="Thread message count in mbox archive is off",
-        )
-        self.assertTrue(
-            [t.get_num_messages() for t in arx2.get_threads()] == [3, 1, 2],
-            msg="Thread message count in restored archive is off",
-        )
-<<<<<<< HEAD
-=======
-
->>>>>>> 7a11cd62
-        # smoke test entity resolution
-        arx2.resolve_entities()
-        os.remove("test.csv")
-
-    def test_clean_message(self):
-<<<<<<< HEAD
         arx = archive.Archive.from_file(
             dir_test_base + "data/2001-November.txt",
             mbox=True,
             email_list_software="GNU-Mailman",
         )
-        body = arx.data["Body"]["<E165uMn-0002IJ-00@spock.physics.mcgill.ca>"]
-=======
-        name = "2001-November.txt"
-
-        arx = archive.Archive(name, archive_dir="tests/data", mbox=True)
-
-        body = arx.data["Body"]["<E165uMn-0002IJ-00@spock.physics.mcgill.ca>"]
-
->>>>>>> 7a11cd62
-        self.assertTrue(
-            "But seemingly it is even stranger than this." in body,
-            msg="Selected wrong message",
-        )
-<<<<<<< HEAD
-=======
-
->>>>>>> 7a11cd62
-        self.assertTrue(
-            "Is it a problem of lapack3.0 of of" in body,
-            msg="Quoted text is not in uncleaned message",
-        )
-<<<<<<< HEAD
-=======
-
->>>>>>> 7a11cd62
-        self.assertTrue(
-            "Is it a problem of lapack3.0 of of"
-            not in utils.clean_message(body),
-            msg="Quoted text is in cleaned message",
-        )
-
-    def test_email_entity_resolution(self):
-<<<<<<< HEAD
-        arx = archive.Archive.from_file(
-            dir_test_base + "data/2001-November.txt",
-            mbox=True,
-            email_list_software="GNU-Mailman",
-        )
         e = process.resolve_sender_entities(arx.get_activity(resolved=False))
         utils.repartition_dataframe(arx.get_activity(), e)
-=======
-        name = "2001-November.txt"
-
-        arx = archive.Archive(name, archive_dir="tests/data", mbox=True)
-
-        e = process.resolve_sender_entities(arx.get_activity(resolved=False))
-
-        utils.repartition_dataframe(arx.get_activity(), e)
-
->>>>>>> 7a11cd62
         self.assertTrue(True, msg="email entity resolution crashed")
 
 
